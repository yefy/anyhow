--- conflicted
+++ resolved
@@ -283,9 +283,6 @@
 /// ```
 #[macro_export]
 macro_rules! bail {
-    ($msg:literal $(,)?) => {
-        return std::result::Result::Err($crate::anyhow!($msg));
-    };
     ($err:expr $(,)?) => {
         return std::result::Result::Err($crate::anyhow!($err));
     };
@@ -423,7 +420,26 @@
 
 #[cfg(test)]
 mod test {
-<<<<<<< HEAD
+    use super::*;
+
+    #[test]
+    fn anyhow() {
+        let error1 = anyhow!("This {}", "works");
+        let error2 = anyhow!("This works");
+        assert_eq!(error1.to_string(), error2.to_string());
+    }
+
+    #[test]
+    fn bail() {
+        let f = || -> Result<()> { bail!("This {}", "works") };
+        let error1 = f().err().unwrap();
+
+        let f = || -> Result<()> { bail!("This works") };
+        let error2 = f().err().unwrap();
+
+        assert_eq!(error1.to_string(), error2.to_string());
+    }
+
     #[test]
     fn ensure() {
         let f = || {
@@ -444,25 +460,5 @@
             Ok(())
         };
         assert!(f().is_err());
-=======
-    use super::*;
-
-    #[test]
-    fn anyhow() {
-        let error1 = anyhow!("This {}", "works");
-        let error2 = anyhow!("This works");
-        assert_eq!(error1.to_string(), error2.to_string());
-    }
-
-    #[test]
-    fn bail() {
-        let f = || -> Result<()> { bail!("This {}", "works") };
-        let error1 = f().err().unwrap();
-
-        let f = || -> Result<()> { bail!("This works") };
-        let error2 = f().err().unwrap();
-
-        assert_eq!(error1.to_string(), error2.to_string());
->>>>>>> 9c6fe322
     }
 }